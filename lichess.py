--- conflicted
+++ resolved
@@ -41,13 +41,8 @@
         return self.get_json(requests.post(url, headers=self.header))
 
 
-<<<<<<< HEAD
     def get_game_stream(self, game_id):
-        url = self.baseUrl + ENDPOINTS["stream"].format(game_id)
-=======
-    def get_stream(self, game_id):
         url = urlparse.urljoin(self.baseUrl, ENDPOINTS["stream"].format(game_id))
->>>>>>> 0dc15def
         return requests.get(url, headers=self.header, stream=True)
 
 
